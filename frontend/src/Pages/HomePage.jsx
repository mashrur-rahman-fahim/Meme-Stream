--- conflicted
+++ resolved
@@ -11,13 +11,8 @@
         verifyUser();
     }, []);
     useEffect(() => {
-<<<<<<< HEAD
-        if(!isVerified && !loading){
-            navigate('/auth');
-=======
         if(!isVerified && !loading ){
             navigate('/Login');
->>>>>>> 722ff669
         }
       
     }, [isVerified, navigate, loading]);
