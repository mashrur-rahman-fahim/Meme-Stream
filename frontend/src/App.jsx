--- conflicted
+++ resolved
@@ -14,57 +14,45 @@
 import GroupChatPage from "./Pages/GroupChatPage";
 import CreateGroupPage from "./Pages/CreateGroupPage";
 import GroupManagePage from "./Pages/GroupManagePage";
-<<<<<<< HEAD
+
+// ✅ Keep all valid imports from both branches
 import CreateGroup from "./components/CreateGroup";
 import GroupList from "./components/GroupList";
 import GroupManager from "./components/GroupManager";
 import ChatSidebar from "./components/ChatSidebar";
-=======
 import { FriendsPage } from "./Pages/FriendsPage";
-<<<<<<< HEAD
 import { PublicProfile } from "./components/PublicProfile";
-=======
 import { SettingsPage } from "./Pages/Settings";
->>>>>>> ea631ac38a4b4403b1f522a17a07367803227679
->>>>>>> f1d0c98b
 
 function App() {
   return (
     <Router>
       <Routes>
-        <Route path="/auth" element={<AuthPage />}></Route>
-        <Route path="/forgot-password/" element={<ForgotPassPage />}></Route>
-        {/* <Route path="/Login" element={<LoginPage />}></Route> */}
-        <Route path="/Register" element={<RegisterPage />}></Route>
-        <Route path="/" element={<HomePage />}></Route>
-        <Route path="/meme-detector" element={<MemeDetector />}></Route>
-        <Route path="/Profile" element={<ProfilePage />}></Route>
-        <Route path="/verify-email" element={<EmailVerificationPage />}></Route>
-        <Route
-          path="/reset-password"
-          element={<ForgotPassValidationPage />}
-        ></Route>
+        <Route path="/auth" element={<AuthPage />} />
+        <Route path="/forgot-password/" element={<ForgotPassPage />} />
+        {/* <Route path="/Login" element={<LoginPage />} /> */}
+        <Route path="/Register" element={<RegisterPage />} />
+        <Route path="/" element={<HomePage />} />
+        <Route path="/meme-detector" element={<MemeDetector />} />
+        <Route path="/Profile" element={<ProfilePage />} />
+        <Route path="/verify-email" element={<EmailVerificationPage />} />
+        <Route path="/reset-password" element={<ForgotPassValidationPage />} />
         <Route path="/chat/private/:userId" element={<PrivateChatPage />} />
         <Route path="/chat/group/:groupId" element={<GroupChatPage />} />
         <Route path="/chat/group/create" element={<CreateGroupPage />} />
         <Route path="/chat/group/manage/:groupId" element={<GroupManagePage />} />
-<<<<<<< HEAD
+
+        {/* ✅ Additional routes from both branches */}
         <Route path="/groups/create" element={<CreateGroup />} />
         <Route path="/groups/list" element={<GroupList />} />
         <Route path="/groups/manage" element={<GroupManager />} />
         <Route path="/chat/side" element={<ChatSidebar />} />
-
-=======
         <Route path="/friends" element={<FriendsPage />} />
-<<<<<<< HEAD
         <Route path="/profile/:userId" element={<PublicProfile />} />
-=======
         <Route path="/settings" element={<SettingsPage />} />
->>>>>>> ea631ac38a4b4403b1f522a17a07367803227679
->>>>>>> f1d0c98b
-        
       </Routes>
     </Router>
   );
 }
+
 export default App;