import React, { useEffect, useState } from "react";
import api from "../utils/axios";
import { useContext } from "react";
import { VerifyContext } from "../../context/create_verify_context";
import { useNavigate } from "react-router-dom";
export const Post = () => {
<<<<<<< HEAD
  const { isVerified, verifyUser, loading } = useContext(VerifyContext);
  const navigate = useNavigate();
  const [FormData, setFormData] = useState({
    content: "",
    image: "",
  });
  useEffect(() => {
    verifyUser();
  }, []);
  useEffect(() => {
    if (!isVerified && !loading) {
      navigate("/Login");
    }
  }, [isVerified, loading, navigate]);
  const handleSubmit = async (e) => {
    e.preventDefault();
    try {
      const response = await api.post("/Post/create", FormData, {
        headers: {
          "Content-Type": "application/json",
          Authorization: `Bearer ${localStorage.getItem("token")}`, // Include token in headers
        },
      });
=======
    const [FormData,setFormData]=useState({
        content: "",
        image: ""
    })
    const handleSubmit = async (e) => {
        e.preventDefault();
        try {        
            const response = await api.post('/Post/create', FormData,{
                headers: {
                    'Content-Type': 'application/json',
                },
>>>>>>> 99ced03e

      console.log("Post created:", response.data);
    } catch (error) {
      console.log(localStorage.getItem("token"));
      console.error("Error creating post:", error);
    }
  };

  return (
    <div>
      <form onSubmit={handleSubmit}>
        <input
          type="text"
          placeholder="Content"
          value={FormData.content}
          onChange={(e) =>
            setFormData({ ...FormData, content: e.target.value })
          }
        />
        <input
          type="text"
          placeholder="Image URL"
          value={FormData.image}
          onChange={(e) => setFormData({ ...FormData, image: e.target.value })}
        />
        <button type="submit">Create Post</button>
      </form>
    </div>
  );
};<|MERGE_RESOLUTION|>--- conflicted
+++ resolved
@@ -4,7 +4,7 @@
 import { VerifyContext } from "../../context/create_verify_context";
 import { useNavigate } from "react-router-dom";
 export const Post = () => {
-<<<<<<< HEAD
+
   const { isVerified, verifyUser, loading } = useContext(VerifyContext);
   const navigate = useNavigate();
   const [FormData, setFormData] = useState({
@@ -28,19 +28,7 @@
           Authorization: `Bearer ${localStorage.getItem("token")}`, // Include token in headers
         },
       });
-=======
-    const [FormData,setFormData]=useState({
-        content: "",
-        image: ""
-    })
-    const handleSubmit = async (e) => {
-        e.preventDefault();
-        try {        
-            const response = await api.post('/Post/create', FormData,{
-                headers: {
-                    'Content-Type': 'application/json',
-                },
->>>>>>> 99ced03e
+
 
       console.log("Post created:", response.data);
     } catch (error) {
